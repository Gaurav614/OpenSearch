/*
 * SPDX-License-Identifier: Apache-2.0
 *
 * The OpenSearch Contributors require contributions made to
 * this file be licensed under the Apache-2.0 license or a
 * compatible open source license.
 */

/*
 * Licensed to Elasticsearch under one or more contributor
 * license agreements. See the NOTICE file distributed with
 * this work for additional information regarding copyright
 * ownership. Elasticsearch licenses this file to you under
 * the Apache License, Version 2.0 (the "License"); you may
 * not use this file except in compliance with the License.
 * You may obtain a copy of the License at
 *
 *    http://www.apache.org/licenses/LICENSE-2.0
 *
 * Unless required by applicable law or agreed to in writing,
 * software distributed under the License is distributed on an
 * "AS IS" BASIS, WITHOUT WARRANTIES OR CONDITIONS OF ANY
 * KIND, either express or implied.  See the License for the
 * specific language governing permissions and limitations
 * under the License.
 */

/*
 * Modifications Copyright OpenSearch Contributors. See
 * GitHub history for details.
 */

package org.opensearch.gateway;

import org.apache.logging.log4j.LogManager;
import org.apache.logging.log4j.Logger;
import org.apache.logging.log4j.message.ParameterizedMessage;
<<<<<<< HEAD
import org.opensearch.Version;
import org.opensearch.action.ActionListener;
=======
>>>>>>> 5d3633cb
import org.opensearch.action.support.nodes.BaseNodeResponse;
import org.opensearch.action.support.nodes.BaseNodesResponse;
import org.opensearch.cluster.metadata.IndexMetadata;
import org.opensearch.cluster.node.DiscoveryNode;
import org.opensearch.cluster.node.DiscoveryNodes;
import org.opensearch.cluster.routing.RerouteService;
import org.opensearch.cluster.routing.RoutingNodes;
import org.opensearch.cluster.routing.ShardRouting;
import org.opensearch.cluster.routing.allocation.AllocateUnassignedDecision;
import org.opensearch.cluster.routing.allocation.ExistingShardsAllocator;
import org.opensearch.cluster.routing.allocation.FailedShard;
import org.opensearch.cluster.routing.allocation.RoutingAllocation;
import org.opensearch.common.Priority;
import org.opensearch.common.UUIDs;
import org.opensearch.common.inject.Inject;
<<<<<<< HEAD
import org.opensearch.common.settings.Setting;
import org.opensearch.common.settings.Settings;
=======
import org.opensearch.common.lease.Releasables;
>>>>>>> 5d3633cb
import org.opensearch.common.util.concurrent.ConcurrentCollections;
import org.opensearch.common.util.set.Sets;
import org.opensearch.core.action.ActionListener;
import org.opensearch.core.index.shard.ShardId;
import org.opensearch.indices.store.TransportNodesListShardStoreMetadata;
import org.opensearch.indices.store.TransportNodesListShardStoreMetadataBatch;
import org.opensearch.indices.store.TransportNodesListShardStoreMetadataBatch.NodeStoreFilesMetadataBatch;

import java.util.Collections;
import java.util.HashMap;
import java.util.Iterator;
import java.util.List;
import java.util.Map;
import java.util.Objects;
import java.util.Set;
import java.util.Spliterators;
import java.util.concurrent.ConcurrentMap;
import java.util.concurrent.ConcurrentSkipListSet;
import java.util.stream.Collectors;
import java.util.stream.StreamSupport;

/**
 * Allocator for the gateway
 *
 * @opensearch.internal
 */
public class GatewayAllocator implements ExistingShardsAllocator {

    public static final String ALLOCATOR_NAME = "gateway_allocator";

    private static final Logger logger = LogManager.getLogger(GatewayAllocator.class);
    private long maxBatchSize;

    private final RerouteService rerouteService;

    private final PrimaryShardAllocator primaryShardAllocator;
    private final ReplicaShardAllocator replicaShardAllocator;

    private final PrimaryShardBatchAllocator primaryBatchShardAllocator;
    private final ReplicaShardBatchAllocator replicaBatchShardAllocator;
    private final TransportNodesListGatewayStartedShardsBatch batchStartedAction;
    private final TransportNodesListShardStoreMetadataBatch batchStoreAction;

    private final ConcurrentMap<
        ShardId,
        AsyncShardFetch<TransportNodesListGatewayStartedShards.NodeGatewayStartedShards>> asyncFetchStarted = ConcurrentCollections
        .newConcurrentMap();
    private final ConcurrentMap<ShardId, AsyncShardFetch<TransportNodesListShardStoreMetadata.NodeStoreFilesMetadata>> asyncFetchStore =
        ConcurrentCollections.newConcurrentMap();
    private Set<String> lastSeenEphemeralIds = Collections.emptySet();
    private final ConcurrentMap<ShardId, String> startedShardBatchLookup = ConcurrentCollections.newConcurrentMap();
    private final ConcurrentMap<String, ShardsBatch> batchIdToStartedShardBatch = ConcurrentCollections.newConcurrentMap();
    private final ConcurrentMap<ShardId, String> storeShardBatchLookup = ConcurrentCollections.newConcurrentMap();
    private final ConcurrentMap<String, ShardsBatch> batchIdToStoreShardBatch = ConcurrentCollections.newConcurrentMap();

    // Number of shards we send in one batch to data nodes for fetching metadata
    public static final Setting<Long> GATEWAY_ALLOCATOR_BATCH_SIZE = Setting.longSetting(
        "cluster.allocator.gateway.batch_size",
        2000,
        1,
        10000,
        Setting.Property.NodeScope
    );

    @Inject
    public GatewayAllocator(
        RerouteService rerouteService,
        TransportNodesListGatewayStartedShards startedAction,
        TransportNodesListShardStoreMetadata storeAction,
        TransportNodesListGatewayStartedShardsBatch batchStartedAction,
        TransportNodesListShardStoreMetadataBatch batchStoreAction,
        Settings settings
    ) {
        this.rerouteService = rerouteService;
        this.primaryShardAllocator = new InternalPrimaryShardAllocator(startedAction);
        this.replicaShardAllocator = new InternalReplicaShardAllocator(storeAction);
        this.batchStartedAction = batchStartedAction;
        this.primaryBatchShardAllocator = new InternalPrimaryBatchShardAllocator();
        this.batchStoreAction = batchStoreAction;
        this.replicaBatchShardAllocator = new InternalReplicaBatchShardAllocator();
        this.maxBatchSize = GATEWAY_ALLOCATOR_BATCH_SIZE.get(settings);
    }

    @Override
    public void cleanCaches() {
        Releasables.close(asyncFetchStarted.values());
        asyncFetchStarted.clear();
        Releasables.close(asyncFetchStore.values());
        asyncFetchStore.clear();
        batchIdToStartedShardBatch.clear();
        batchIdToStoreShardBatch.clear();
        startedShardBatchLookup.clear();
        storeShardBatchLookup.clear();
    }

    // for tests
    protected GatewayAllocator() {
        this.rerouteService = null;
        this.primaryShardAllocator = null;
        this.replicaShardAllocator = null;
        this.batchStartedAction = null;
        this.primaryBatchShardAllocator = null;
        this.batchStoreAction = null;
        this.replicaBatchShardAllocator = null;
    }

    @Override
    public int getNumberOfInFlightFetches() {
        int count = 0;
        for (AsyncShardFetch<TransportNodesListGatewayStartedShards.NodeGatewayStartedShards> fetch : asyncFetchStarted.values()) {
            count += fetch.getNumberOfInFlightFetches();
        }
        for (AsyncShardFetch<TransportNodesListShardStoreMetadata.NodeStoreFilesMetadata> fetch : asyncFetchStore.values()) {
            count += fetch.getNumberOfInFlightFetches();
        }
        return count;
    }

    @Override
    public void applyStartedShards(final List<ShardRouting> startedShards, final RoutingAllocation allocation) {
        for (ShardRouting startedShard : startedShards) {
            Releasables.close(asyncFetchStarted.remove(startedShard.shardId()));
            Releasables.close(asyncFetchStore.remove(startedShard.shardId()));
            safelyRemoveShardFromBatch(startedShard);
        }
    }

    @Override
    public void applyFailedShards(final List<FailedShard> failedShards, final RoutingAllocation allocation) {
        for (FailedShard failedShard : failedShards) {
            Releasables.close(asyncFetchStarted.remove(failedShard.getRoutingEntry().shardId()));
            Releasables.close(asyncFetchStore.remove(failedShard.getRoutingEntry().shardId()));
            safelyRemoveShardFromBatch(failedShard.getRoutingEntry());
        }
    }

    @Override
    public void beforeAllocation(final RoutingAllocation allocation) {
        assert primaryShardAllocator != null;
        assert replicaShardAllocator != null;
        assert primaryBatchShardAllocator != null;
        assert replicaBatchShardAllocator != null;
        ensureAsyncFetchStorePrimaryRecency(allocation);
    }

    @Override
    public void afterPrimariesBeforeReplicas(RoutingAllocation allocation) {
        boolean batchMode = allocation.nodes().getMinNodeVersion().onOrAfter(Version.CURRENT);
        ;
        if (batchMode) {
            assert replicaBatchShardAllocator != null;
            List<Set<ShardRouting>> storedShardBatches = batchIdToStoreShardBatch.values().stream()
                .map(ShardsBatch::getBatchedShardRoutings)
                .collect(Collectors.toList());
            if (allocation.routingNodes().hasInactiveShards()) {
                // cancel existing recoveries if we have a better match
                replicaBatchShardAllocator.processExistingRecoveries(allocation, storedShardBatches);
            }
        } else {
            assert replicaShardAllocator != null;
            if (allocation.routingNodes().hasInactiveShards()) {
                // cancel existing recoveries if we have a better match
                replicaShardAllocator.processExistingRecoveries(allocation);
            }
        }
    }

    @Override
    public void allocateUnassigned(
        ShardRouting shardRouting,
        final RoutingAllocation allocation,
        UnassignedAllocationHandler unassignedAllocationHandler
    ) {
        assert primaryShardAllocator != null;
        assert replicaShardAllocator != null;
        innerAllocatedUnassigned(allocation, primaryShardAllocator, replicaShardAllocator, shardRouting, unassignedAllocationHandler);
    }

    @Override
    public void allocateUnassignedBatch(final RoutingAllocation allocation, boolean primary) {
        // create batches for unassigned shards
        createBatches(allocation, primary);

        assert primaryBatchShardAllocator != null;
        assert replicaBatchShardAllocator != null;
        if (primary) {
            batchIdToStartedShardBatch.values().forEach(shardsBatch -> primaryBatchShardAllocator.allocateUnassignedBatch(shardsBatch.getBatchedShardRoutings(), allocation));
        } else {
            batchIdToStoreShardBatch.values().forEach(batch -> replicaBatchShardAllocator.allocateUnassignedBatch(batch.getBatchedShardRoutings(), allocation));
        }
    }

    private void createBatches(RoutingAllocation allocation, boolean primary) {
        RoutingNodes.UnassignedShards unassigned = allocation.routingNodes().unassigned();
        // fetch all current batched shards
        Set<ShardId> currentBatchedShards = primary? startedShardBatchLookup.keySet() : storeShardBatchLookup.keySet();
        Set<ShardRouting> shardsToBatch = Sets.newHashSet();
        // add all unassigned shards to the batch if they are not already in a batch
        unassigned.forEach(shardRouting -> {
            if ((currentBatchedShards.contains(shardRouting.shardId()) == false) && (shardRouting.primary() == primary)) {
                assert shardRouting.unassigned();
                shardsToBatch.add(shardRouting);
            }
        });
        // below code will only run for the shards which truly needs batching, and one shard won't go in different
        // batches
        Iterator<ShardRouting> iterator = shardsToBatch.iterator();
        long batchSize = maxBatchSize;
        Map<ShardId, ShardBatchEntry> addToCurrentBatch = new HashMap<>();
        while (iterator.hasNext()) {
            ShardRouting currentShard = iterator.next();
            if (batchSize > 0) {
                ShardBatchEntry shardBatchEntry = new ShardBatchEntry(IndexMetadata.INDEX_DATA_PATH_SETTING.get(allocation.metadata().index(currentShard.index()).getSettings())
                    , currentShard);
                addToCurrentBatch.put(currentShard.shardId(), shardBatchEntry);
                batchSize--;
                iterator.remove();
            }
            // add to batch if batch size full or last shard in unassigned list
            if (batchSize == 0 || iterator.hasNext() == false) {
                String batchUUId = UUIDs.base64UUID();

                ShardsBatch shardsBatch = new ShardsBatch(batchUUId, addToCurrentBatch, primary);
                // add the batch to list of current batches
                addBatch(shardsBatch, primary);
                addShardsIdsToLookup(addToCurrentBatch.keySet(), batchUUId, primary);
                addToCurrentBatch.clear();
                batchSize = maxBatchSize;
            }
        }
    }

    private void addBatch(ShardsBatch shardsBatch, boolean primary) {
        ConcurrentMap<String, ShardsBatch> batches = primary ? batchIdToStartedShardBatch : batchIdToStoreShardBatch;
        if (batches.containsKey(shardsBatch.getBatchId())) {
            throw new IllegalStateException("Batch already exists. BatchId = " + shardsBatch.getBatchId());
        }
        batches.put(shardsBatch.getBatchId(), shardsBatch);
    }

    private void addShardsIdsToLookup(Set<ShardId> shards, String batchId, boolean primary) {
        ConcurrentMap<ShardId, String> lookupMap = primary ? startedShardBatchLookup : storeShardBatchLookup;
        shards.forEach(shardId -> {
            if (lookupMap.containsKey(shardId)) {
                throw new IllegalStateException("Shard is already Batched. ShardId = " + shardId + "Batch Id=" + lookupMap.get(shardId));
            }
            lookupMap.put(shardId, batchId);
        });
    }

    /**
     * Safely remove a shard from the appropriate batch.
     * If the shard is not in a batch, this is a no-op.
     * Cleans the batch if it is empty after removing the shard.
     * This method should be called when removing the shard from the batch instead {@link ShardsBatch#removeFromBatch(ShardRouting)}
     * so that we can clean up the batch if it is empty and release the fetching resources
     *
     * @param shardRouting shard to be removed
     */
    private void safelyRemoveShardFromBatch(ShardRouting shardRouting) {
        String batchId = shardRouting.primary() ? startedShardBatchLookup.get(shardRouting.shardId()) : storeShardBatchLookup.get(shardRouting.shardId());
        if (batchId == null) {
            return;
        }
        ConcurrentMap<String, ShardsBatch> batches = shardRouting.primary() ? batchIdToStartedShardBatch : batchIdToStoreShardBatch;
        ShardsBatch batch = batches.get(batchId);
        batch.removeFromBatch(shardRouting);
        // remove the batch if it is empty
        if (batch.getBatchedShards().isEmpty()) {
            Releasables.close(batch.getAsyncFetcher());
            batches.remove(batchId);
        }
    }

    // allow for testing infra to change shard allocators implementation
    protected static void innerAllocatedUnassigned(
        RoutingAllocation allocation,
        PrimaryShardAllocator primaryShardAllocator,
        ReplicaShardAllocator replicaShardAllocator,
        ShardRouting shardRouting,
        ExistingShardsAllocator.UnassignedAllocationHandler unassignedAllocationHandler
    ) {
        assert shardRouting.unassigned();
        if (shardRouting.primary()) {
            primaryShardAllocator.allocateUnassigned(shardRouting, allocation, unassignedAllocationHandler);
        } else {
            replicaShardAllocator.allocateUnassigned(shardRouting, allocation, unassignedAllocationHandler);
        }
    }

    @Override
    public AllocateUnassignedDecision explainUnassignedShardAllocation(ShardRouting unassignedShard, RoutingAllocation routingAllocation) {
        assert unassignedShard.unassigned();
        assert routingAllocation.debugDecision();
        if (unassignedShard.primary()) {
            assert primaryShardAllocator != null;
            return primaryShardAllocator.makeAllocationDecision(unassignedShard, routingAllocation, logger);
        } else {
            assert replicaShardAllocator != null;
            return replicaShardAllocator.makeAllocationDecision(unassignedShard, routingAllocation, logger);
        }
    }

    /**
     * Clear the fetched data for the primary to ensure we do not cancel recoveries based on excessively stale data.
     */
    private void ensureAsyncFetchStorePrimaryRecency(RoutingAllocation allocation) {
        DiscoveryNodes nodes = allocation.nodes();
        if (hasNewNodes(nodes)) {
            final Set<String> newEphemeralIds = StreamSupport.stream(Spliterators.spliterator(nodes.getDataNodes().entrySet(), 0), false)
                .map(node -> node.getValue().getEphemeralId())
                .collect(Collectors.toSet());
            // Invalidate the cache if a data node has been added to the cluster. This ensures that we do not cancel a recovery if a node
            // drops out, we fetch the shard data, then some indexing happens and then the node rejoins the cluster again. There are other
            // ways we could decide to cancel a recovery based on stale data (e.g. changing allocation filters or a primary failure) but
            // making the wrong decision here is not catastrophic so we only need to cover the common case.
            logger.trace(
                () -> new ParameterizedMessage(
                    "new nodes {} found, clearing primary async-fetch-store cache",
                    Sets.difference(newEphemeralIds, lastSeenEphemeralIds)
                )
            );

            asyncFetchStore.values().forEach(fetch -> clearCacheForPrimary(fetch, allocation));
            storeShardBatchLookup.values().forEach(batch ->
                clearCacheForBatchPrimary(batchIdToStoreShardBatch.get(batch), allocation)
            );


            // recalc to also (lazily) clear out old nodes.
            this.lastSeenEphemeralIds = newEphemeralIds;
        }
    }

    private static void clearCacheForPrimary(
        AsyncShardFetch<TransportNodesListShardStoreMetadata.NodeStoreFilesMetadata> fetch,
        RoutingAllocation allocation
    ) {
        ShardRouting primary = allocation.routingNodes().activePrimary(fetch.shardId);
        if (primary != null) {
            fetch.clearCacheForNode(primary.currentNodeId());
        }
    }

    private static void clearCacheForBatchPrimary(
        ShardsBatch batch,
        RoutingAllocation allocation
    ) {
        List<ShardRouting> primaries = batch.getBatchedShards().stream()
            .map(allocation.routingNodes()::activePrimary)
            .filter(Objects::nonNull)
            .collect(Collectors.toList());
        AsyncBatchShardFetch<? extends BaseNodeResponse> fetch = batch.getAsyncFetcher();
        primaries.forEach(node -> fetch.clearCacheForNode(node.currentNodeId()));
    }

    private boolean hasNewNodes(DiscoveryNodes nodes) {
        for (final DiscoveryNode node : nodes.getDataNodes().values()) {
            if (lastSeenEphemeralIds.contains(node.getEphemeralId()) == false) {
                return true;
            }
        }
        return false;
    }

    class InternalAsyncFetch<T extends BaseNodeResponse> extends AsyncShardFetch<T> {

        InternalAsyncFetch(
            Logger logger,
            String type,
            ShardId shardId,
            String customDataPath,
            Lister<? extends BaseNodesResponse<T>, T> action
        ) {
            super(logger, type, shardId, customDataPath, action);
        }

        @Override
        protected void reroute(ShardId shardId, String reason) {
            logger.trace("{} scheduling reroute for {}", shardId, reason);
            assert rerouteService != null;
            rerouteService.reroute(
                "async_shard_fetch",
                Priority.HIGH,
                ActionListener.wrap(
                    r -> logger.trace("{} scheduled reroute completed for {}", shardId, reason),
                    e -> logger.debug(new ParameterizedMessage("{} scheduled reroute failed for {}", shardId, reason), e)
                )
            );
        }
    }

    class InternalBatchAsyncFetch<T extends BaseNodeResponse> extends AsyncBatchShardFetch<T> {

        InternalBatchAsyncFetch(Logger logger,
                                String type,
                                Map<ShardId, String> map,
                                AsyncBatchShardFetch.Lister<? extends BaseNodesResponse<T>, T> action,
                                String batchUUId
        ) {
            super(logger, type, map, action, batchUUId);
        }

        @Override
        protected void reroute(String batchUUId, String reason) {
            logger.trace("{} scheduling reroute for {}", batchUUId, reason);
            assert rerouteService != null;
            rerouteService.reroute(
                "async_shard_fetch",
                Priority.HIGH,
                ActionListener.wrap(
                    r -> logger.trace("{} scheduled reroute completed for {}", batchUUId, reason),
                    e -> logger.debug(new ParameterizedMessage("{} scheduled reroute failed for {}", batchUUId, reason), e)
                )
            );
        }
    }

    class InternalPrimaryShardAllocator extends PrimaryShardAllocator {

        private final TransportNodesListGatewayStartedShards startedAction;

        InternalPrimaryShardAllocator(TransportNodesListGatewayStartedShards startedAction) {
            this.startedAction = startedAction;
        }

        @Override
        protected AsyncShardFetch.FetchResult<TransportNodesListGatewayStartedShards.NodeGatewayStartedShards> fetchData(
            ShardRouting shard,
            RoutingAllocation allocation
        ) {
            AsyncShardFetch<TransportNodesListGatewayStartedShards.NodeGatewayStartedShards> fetch = asyncFetchStarted.computeIfAbsent(
                shard.shardId(),
                shardId -> new InternalAsyncFetch<>(
                    logger,
                    "shard_started",
                    shardId,
                    IndexMetadata.INDEX_DATA_PATH_SETTING.get(allocation.metadata().index(shard.index()).getSettings()),
                    startedAction
                )
            );
            AsyncShardFetch.FetchResult<TransportNodesListGatewayStartedShards.NodeGatewayStartedShards> shardState = fetch.fetchData(
                allocation.nodes(),
                allocation.getIgnoreNodes(shard.shardId())
            );

            if (shardState.hasData()) {
                shardState.processAllocation(allocation);
            }
            return shardState;
        }
    }

    class InternalPrimaryBatchShardAllocator extends PrimaryShardBatchAllocator {

        @Override
        @SuppressWarnings("unchecked")
        protected AsyncBatchShardFetch.FetchResult<TransportNodesListGatewayStartedShardsBatch.NodeGatewayStartedShardsBatch> fetchData(Set<ShardRouting> shardsEligibleForFetch,
                                                                                                                                        Set<ShardRouting> inEligibleShards,
                                                                                                                                        RoutingAllocation allocation) {
            ShardRouting shardRouting = shardsEligibleForFetch.iterator().hasNext() ? shardsEligibleForFetch.iterator().next() : null;
            shardRouting = shardRouting == null && inEligibleShards.iterator().hasNext() ? inEligibleShards.iterator().next() : shardRouting;
            if (shardRouting == null) {
                return new AsyncBatchShardFetch.FetchResult<>(null, Collections.emptyMap());
            }

            String batchId = startedShardBatchLookup.getOrDefault(shardRouting.shardId(), null);
            if (batchId == null) {
                logger.debug("Shard {} has no batch id", shardRouting);
                throw new IllegalStateException("Shard " + shardRouting + " has no batch id. Shard should batched before fetching");
            }


            if (batchIdToStartedShardBatch.containsKey(batchId) == false) {
                logger.debug("Batch {} has no started shard batch", batchId);
                throw new IllegalStateException("Batch " + batchId + " has no started shard batch");
            }

            ShardsBatch shardsBatch = batchIdToStartedShardBatch.get(batchId);
            // remove in eligible shards which allocator is not responsible for
            inEligibleShards.forEach(GatewayAllocator.this::safelyRemoveShardFromBatch);

            if (shardsBatch.getBatchedShards().isEmpty() && shardsEligibleForFetch.isEmpty()) {
                logger.debug("Batch {} is empty", batchId);
                return new AsyncBatchShardFetch.FetchResult<>(null, Collections.emptyMap());
            }

            Map<ShardId, Set<String>> shardToIgnoreNodes = new HashMap<>();

            for (ShardId shardId : shardsBatch.asyncBatch.shardsToCustomDataPathMap.keySet()) {
                shardToIgnoreNodes.put(shardId, allocation.getIgnoreNodes(shardId));
            }
            AsyncBatchShardFetch<? extends BaseNodeResponse> asyncFetcher = shardsBatch.getAsyncFetcher();
            AsyncBatchShardFetch.FetchResult<? extends BaseNodeResponse> shardBatchState = asyncFetcher.fetchData(
                allocation.nodes(),
                shardToIgnoreNodes
            );

            if (shardBatchState.hasData()) {
                shardBatchState.processAllocation(allocation);
            }
            return (AsyncBatchShardFetch.FetchResult<TransportNodesListGatewayStartedShardsBatch.NodeGatewayStartedShardsBatch>) shardBatchState;
        }

    }

    class InternalReplicaShardAllocator extends ReplicaShardAllocator {

        private final TransportNodesListShardStoreMetadata storeAction;

        InternalReplicaShardAllocator(TransportNodesListShardStoreMetadata storeAction) {
            this.storeAction = storeAction;
        }

        @Override
        protected AsyncShardFetch.FetchResult<TransportNodesListShardStoreMetadata.NodeStoreFilesMetadata> fetchData(
            ShardRouting shard,
            RoutingAllocation allocation
        ) {
            AsyncShardFetch<TransportNodesListShardStoreMetadata.NodeStoreFilesMetadata> fetch = asyncFetchStore.computeIfAbsent(
                shard.shardId(),
                shardId -> new InternalAsyncFetch<>(
                    logger,
                    "shard_store",
                    shard.shardId(),
                    IndexMetadata.INDEX_DATA_PATH_SETTING.get(allocation.metadata().index(shard.index()).getSettings()),
                    storeAction
                )
            );
            AsyncShardFetch.FetchResult<TransportNodesListShardStoreMetadata.NodeStoreFilesMetadata> shardStores = fetch.fetchData(
                allocation.nodes(),
                allocation.getIgnoreNodes(shard.shardId())
            );
            if (shardStores.hasData()) {
                shardStores.processAllocation(allocation);
            }
            return shardStores;
        }

        @Override
        protected boolean hasInitiatedFetching(ShardRouting shard) {
            return asyncFetchStore.get(shard.shardId()) != null;
        }
    }

    class InternalReplicaBatchShardAllocator extends ReplicaShardBatchAllocator {

        @Override
        @SuppressWarnings("unchecked")
        protected AsyncBatchShardFetch.FetchResult<NodeStoreFilesMetadataBatch> fetchData(Set<ShardRouting> shardsEligibleForFetch,
                                                                                          Set<ShardRouting> inEligibleShards,
                                                                                          RoutingAllocation allocation) {
            // get batch id for anyone given shard. We are assuming all shards will have same batch Id
            ShardRouting shardRouting = shardsEligibleForFetch.iterator().hasNext() ? shardsEligibleForFetch.iterator().next() : null;
            shardRouting = shardRouting == null && inEligibleShards.iterator().hasNext() ? inEligibleShards.iterator().next() : shardRouting;
            if (shardRouting == null) {
                return new AsyncBatchShardFetch.FetchResult<>(null, Collections.emptyMap());
            }

            String batchId = storeShardBatchLookup.getOrDefault(shardRouting.shardId(), null);
            if (batchId == null) {
                logger.debug("Shard {} has no batch id", shardRouting);
                throw new IllegalStateException("Shard " + shardRouting + " has no batch id. Shard should batched before fetching");
            }

            if (batchIdToStoreShardBatch.containsKey(batchId) == false) {
                logger.debug("Batch {} has no store shard batch", batchId);
                throw new IllegalStateException("Batch " + batchId + " has no shard store batch");
            }

            ShardsBatch shardsBatch = batchIdToStoreShardBatch.get(batchId);
            // remove in eligible shards which allocator is not responsible for
            inEligibleShards.forEach(GatewayAllocator.this::safelyRemoveShardFromBatch);

            if (shardsBatch.getBatchedShards().isEmpty() && shardsEligibleForFetch.isEmpty()) {
                logger.debug("Batch {} is empty", batchId);
                return new AsyncBatchShardFetch.FetchResult<>(null, Collections.emptyMap());
            }
            Map<ShardId, Set<String>> shardToIgnoreNodes = new HashMap<>();
            for (ShardId shardId : shardsBatch.asyncBatch.shardsToCustomDataPathMap.keySet()) {
                shardToIgnoreNodes.put(shardId, allocation.getIgnoreNodes(shardId));
            }
            AsyncBatchShardFetch<? extends BaseNodeResponse> asyncFetcher = shardsBatch.getAsyncFetcher();
            AsyncBatchShardFetch.FetchResult<? extends BaseNodeResponse> shardBatchStores = asyncFetcher.fetchData(
                allocation.nodes(),
                shardToIgnoreNodes
            );
            if (shardBatchStores.hasData()) {
                shardBatchStores.processAllocation(allocation);
            }
            return (AsyncBatchShardFetch.FetchResult<NodeStoreFilesMetadataBatch>) shardBatchStores;
        }

        @Override
        protected boolean hasInitiatedFetching(ShardRouting shard) {
            String batchId = storeShardBatchLookup.getOrDefault(shard.shardId(), null);
            return batchIdToStoreShardBatch.containsKey(batchId);
        }
    }

    /**
     * Holds information about a batch of shards to be allocated.
     * Async fetcher is used to fetch the data for the batch.
     */
    private class ShardsBatch {
        private final String batchId;
        private final boolean primary;

        private final AsyncBatchShardFetch<? extends BaseNodeResponse> asyncBatch;

        private final Map<ShardId, ShardBatchEntry> batchInfo;

        public ShardsBatch(String batchId, Map<ShardId, ShardBatchEntry> shardsWithInfo, boolean primary) {
            this.batchId = batchId;
            this.batchInfo = new HashMap<>(shardsWithInfo);
            // create a ShardId -> customDataPath map for async fetch
            Map<ShardId, String> shardIdsMap = batchInfo.entrySet().stream().collect(Collectors.toMap(
                Map.Entry::getKey,
                entry -> entry.getValue().getCustomDataPath()
            ));
            this.primary = primary;
            if (primary) {
                asyncBatch = new InternalBatchAsyncFetch<>(
                    logger,
                    "batch_shards_started",
                    shardIdsMap,
                    batchStartedAction,
                    batchId);
            } else {
                asyncBatch = new InternalBatchAsyncFetch<>(
                    logger,
                    "batch_shards_started",
                    shardIdsMap,
                    batchStoreAction,
                    batchId);

            }
        }

        public void removeFromBatch(ShardRouting shard) {

            batchInfo.remove(shard.shardId());
            asyncBatch.shardsToCustomDataPathMap.remove(shard.shardId());
            assert shard.primary() == primary : "Illegal call to delete shard from batch";
            // remove from lookup
            if (this.primary) {
                startedShardBatchLookup.remove(shard.shardId());
            } else {
                storeShardBatchLookup.remove(shard.shardId());
            }
            // assert that fetcher and shards are the same as batched shards
            assert batchInfo.size() == asyncBatch.shardsToCustomDataPathMap.size() : "Shards size is not equal to fetcher size";
        }

        Set<ShardRouting> getBatchedShardRoutings() {
            return batchInfo.values().stream().map(ShardBatchEntry::getShardRouting).collect(Collectors.toSet());
        }

        Set<ShardId> getBatchedShards() {
            return batchInfo.keySet();
        }

        public String getBatchId() {
            return batchId;
        }

        AsyncBatchShardFetch<? extends BaseNodeResponse> getAsyncFetcher() {
            return asyncBatch;
        }

        @Override
        public boolean equals(Object o) {
            if (this == o) {
                return true;
            }
            if (o == null || o instanceof ShardsBatch == false) {
                return false;
            }
            ShardsBatch shardsBatch = (ShardsBatch) o;
            return batchId.equals(shardsBatch.getBatchId()) && batchInfo.keySet().equals(shardsBatch.getBatchedShards());
        }

        @Override
        public int hashCode() {
            return Objects.hash(batchId);
        }

        @Override
        public String toString() {
            return "batchId: " + batchId;
        }

    }

    /**
     * Holds information about a shard to be allocated in a batch.
     */
    private class ShardBatchEntry {

        private final String customDataPath;
        private final ShardRouting shardRouting;

        public ShardBatchEntry(String customDataPath, ShardRouting shardRouting) {
            this.customDataPath = customDataPath;
            this.shardRouting = shardRouting;
        }

        public ShardRouting getShardRouting() {
            return shardRouting;
        }

        public String getCustomDataPath() {
            return customDataPath;
        }
    }

}<|MERGE_RESOLUTION|>--- conflicted
+++ resolved
@@ -35,11 +35,7 @@
 import org.apache.logging.log4j.LogManager;
 import org.apache.logging.log4j.Logger;
 import org.apache.logging.log4j.message.ParameterizedMessage;
-<<<<<<< HEAD
 import org.opensearch.Version;
-import org.opensearch.action.ActionListener;
-=======
->>>>>>> 5d3633cb
 import org.opensearch.action.support.nodes.BaseNodeResponse;
 import org.opensearch.action.support.nodes.BaseNodesResponse;
 import org.opensearch.cluster.metadata.IndexMetadata;
@@ -55,12 +51,9 @@
 import org.opensearch.common.Priority;
 import org.opensearch.common.UUIDs;
 import org.opensearch.common.inject.Inject;
-<<<<<<< HEAD
 import org.opensearch.common.settings.Setting;
 import org.opensearch.common.settings.Settings;
-=======
 import org.opensearch.common.lease.Releasables;
->>>>>>> 5d3633cb
 import org.opensearch.common.util.concurrent.ConcurrentCollections;
 import org.opensearch.common.util.set.Sets;
 import org.opensearch.core.action.ActionListener;
@@ -209,7 +202,6 @@
     @Override
     public void afterPrimariesBeforeReplicas(RoutingAllocation allocation) {
         boolean batchMode = allocation.nodes().getMinNodeVersion().onOrAfter(Version.CURRENT);
-        ;
         if (batchMode) {
             assert replicaBatchShardAllocator != null;
             List<Set<ShardRouting>> storedShardBatches = batchIdToStoreShardBatch.values().stream()
@@ -256,11 +248,11 @@
     private void createBatches(RoutingAllocation allocation, boolean primary) {
         RoutingNodes.UnassignedShards unassigned = allocation.routingNodes().unassigned();
         // fetch all current batched shards
-        Set<ShardId> currentBatchedShards = primary? startedShardBatchLookup.keySet() : storeShardBatchLookup.keySet();
+        ConcurrentMap<ShardId, String> currentBatchedShards = primary? startedShardBatchLookup : storeShardBatchLookup;
         Set<ShardRouting> shardsToBatch = Sets.newHashSet();
         // add all unassigned shards to the batch if they are not already in a batch
         unassigned.forEach(shardRouting -> {
-            if ((currentBatchedShards.contains(shardRouting.shardId()) == false) && (shardRouting.primary() == primary)) {
+            if ((currentBatchedShards.containsKey(shardRouting.shardId()) == false) && (shardRouting.primary() == primary)) {
                 assert shardRouting.unassigned();
                 shardsToBatch.add(shardRouting);
             }
