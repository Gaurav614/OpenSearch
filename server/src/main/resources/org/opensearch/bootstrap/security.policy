--- conflicted
+++ resolved
@@ -102,11 +102,7 @@
 
   permission java.lang.RuntimePermission "accessDeclaredMembers";
   permission java.lang.reflect.ReflectPermission "suppressAccessChecks";
-<<<<<<< HEAD
-
-=======
   
->>>>>>> c21c8998
   // Allow read access to all system properties
   permission java.util.PropertyPermission "*", "read";
 
